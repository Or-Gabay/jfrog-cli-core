package dotnet

import (
	"fmt"
	"io/ioutil"
	"net/url"
	"os"
	"path"
	"path/filepath"
	"strings"

	"github.com/jfrog/gofrog/io"
	"github.com/jfrog/jfrog-cli-core/artifactory/utils"
	"github.com/jfrog/jfrog-cli-core/artifactory/utils/dotnet"
	"github.com/jfrog/jfrog-cli-core/artifactory/utils/dotnet/solution"
	"github.com/jfrog/jfrog-cli-core/utils/config"
	"github.com/jfrog/jfrog-client-go/auth"
	"github.com/jfrog/jfrog-client-go/utils/errorutils"
	"github.com/jfrog/jfrog-client-go/utils/io/fileutils"
	"github.com/jfrog/jfrog-client-go/utils/log"
)

const SourceName = "JFrogCli"

type DotnetCommand struct {
	toolchainType      dotnet.ToolchainType
	subCommand         string
	argAndFlags        []string
	repoName           string
	solutionPath       string
	useNugetAddSource  bool
	useNugetV2         bool
	buildConfiguration *utils.BuildConfiguration
	rtDetails          *config.ArtifactoryDetails
	// Indicates the command is run through the legacy syntax, before the 'native' syntax introduction.
	legacy bool
}

func (dc *DotnetCommand) SetRtDetails(rtDetails *config.ArtifactoryDetails) *DotnetCommand {
	dc.rtDetails = rtDetails
	return dc
}

func (dc *DotnetCommand) SetBuildConfiguration(buildConfiguration *utils.BuildConfiguration) *DotnetCommand {
	dc.buildConfiguration = buildConfiguration
	return dc
}

func (dc *DotnetCommand) SetToolchainType(toolchainType dotnet.ToolchainType) *DotnetCommand {
	dc.toolchainType = toolchainType
	return dc
}

func (dc *DotnetCommand) SetSolutionPath(solutionPath string) *DotnetCommand {
	dc.solutionPath = solutionPath
	return dc
}

func (dc *DotnetCommand) SetRepoName(repoName string) *DotnetCommand {
	dc.repoName = repoName
	return dc
}

<<<<<<< HEAD
func (dc *DotnetCommand) SetArgAndFlags(argAndFlags []string) *DotnetCommand {
=======
func (dc *DotnetCommand) SetUseNugetV2(useNugetV2 bool) *DotnetCommand {
	dc.useNugetV2 = useNugetV2
	return dc
}

func (dc *DotnetCommand) SetArgAndFlags(argAndFlags string) *DotnetCommand {
>>>>>>> 709ff9e9
	dc.argAndFlags = argAndFlags
	return dc
}

func (dc *DotnetCommand) SetBasicCommand(subCommand string) *DotnetCommand {
	dc.subCommand = subCommand
	return dc
}

func (dc *DotnetCommand) SetUseNugetAddSource(useNugetAddSource bool) *DotnetCommand {
	dc.useNugetAddSource = useNugetAddSource
	return dc
}

func (dc *DotnetCommand) RtDetails() (*config.ArtifactoryDetails, error) {
	return dc.rtDetails, nil
}

func (dc *DotnetCommand) CommandName() string {
	return "rt_" + dc.toolchainType.String()
}

// Exec all consume type nuget commands, install, update, add, restore.
func (dc *DotnetCommand) Exec() error {
	log.Info("Running " + dc.toolchainType.String() + "...")
	// Use temp dir to save config file, so that config will be removed at the end.
	tempDirPath, err := fileutils.CreateTempDir()
	if err != nil {
		return err
	}
	defer fileutils.RemoveTempDir(tempDirPath)

	dc.solutionPath, err = changeWorkingDir(dc.solutionPath)
	if err != nil {
		return err
	}

	err = dc.prepareAndRunCmd(tempDirPath)
	if err != nil {
		return err
	}

	isCollectBuildInfo := len(dc.buildConfiguration.BuildName) > 0 && len(dc.buildConfiguration.BuildNumber) > 0
	if !isCollectBuildInfo {
		return nil
	}

	slnFile, err := dc.updateSolutionPathAndGetFileName()
	if err != nil {
		return err
	}
	sol, err := solution.Load(dc.solutionPath, slnFile)
	if err != nil {
		return err
	}

	if err = utils.SaveBuildGeneralDetails(dc.buildConfiguration.BuildName, dc.buildConfiguration.BuildNumber); err != nil {
		return err
	}
	buildInfo, err := sol.BuildInfo(dc.buildConfiguration.Module)
	if err != nil {
		return err
	}
	return utils.SaveBuildInfo(dc.buildConfiguration.BuildName, dc.buildConfiguration.BuildNumber, buildInfo)
}

func (dc *DotnetCommand) updateSolutionPathAndGetFileName() (string, error) {
	// The path argument wasn't provided, sln file will be searched under working directory.
	if len(dc.argAndFlags) == 0 || strings.HasPrefix(dc.argAndFlags[0], "-") {
		return "", nil
	}
	cmdFirstArg := dc.argAndFlags[0]
	exist, err := fileutils.IsDirExists(cmdFirstArg, false)
	if err != nil {
		return "", err
	}
	// The path argument is a directory. sln/project file will be searched under this directory.
	if exist {
		dc.updateSolutionPath(cmdFirstArg)
		return "", err
	}
	exist, err = fileutils.IsFileExists(cmdFirstArg, false)
	if err != nil {
		return "", err
	}
	if exist {
		// The path argument is a .sln file.
		if strings.HasSuffix(cmdFirstArg, ".sln") {
			dc.updateSolutionPath(filepath.Dir(cmdFirstArg))
			return filepath.Base(cmdFirstArg), nil
		}
		// The path argument is a .*proj/packages.config file.
		if strings.HasSuffix(filepath.Ext(cmdFirstArg), "proj") || strings.HasSuffix(cmdFirstArg, "packages.config") {
			dc.updateSolutionPath(filepath.Dir(cmdFirstArg))
		}
	}
	return "", nil
}

func (dc *DotnetCommand) updateSolutionPath(slnRootPath string) {
	if filepath.IsAbs(slnRootPath) {
		dc.solutionPath = slnRootPath
	} else {
		dc.solutionPath = filepath.Join(dc.solutionPath, slnRootPath)
	}
}

// Changes the working directory if provided.
// Returns the path to the solution
func changeWorkingDir(newWorkingDir string) (string, error) {
	var err error
	if newWorkingDir != "" {
		err = os.Chdir(newWorkingDir)
	} else {
		newWorkingDir, err = os.Getwd()
	}

	return newWorkingDir, errorutils.CheckError(err)
}

// Prepares the nuget configuration file within the temp directory
// Runs NuGet itself with the arguments and flags provided.
func (dc *DotnetCommand) prepareAndRunCmd(configDirPath string) error {
	cmd, err := dc.createCmd()
	if err != nil {
		return err
	}
	// To prevent NuGet prompting for credentials
	err = os.Setenv("NUGET_EXE_NO_PROMPT", "true")
	if err != nil {
		return errorutils.CheckError(err)
	}

	err = dc.prepareConfigFile(cmd, configDirPath)
	if err != nil {
		return err
	}
	err = io.RunCmd(cmd)
	if err != nil {
		return err
	}

	return nil
}

// Checks if the user provided input such as -configfile flag or -Source flag.
// If those flags were provided, NuGet will use the provided configs (default config file or the one with -configfile)
// If neither provided, we are initializing our own config.
func (dc *DotnetCommand) prepareConfigFile(cmd *dotnet.Cmd, configDirPath string) error {
	cmdFlag := cmd.GetToolchain().GetTypeFlagPrefix() + "configfile"
	currentConfigPath, err := getFlagValueIfExists(cmdFlag, cmd)
	if err != nil {
		return err
	}
	if currentConfigPath != "" {
		return nil
	}

	cmdFlag = cmd.GetToolchain().GetTypeFlagPrefix() + "source"
	sourceCommandValue, err := getFlagValueIfExists(cmdFlag, cmd)
	if err != nil {
		return err
	}
	if sourceCommandValue != "" {
		return nil
	}

	configFile, err := dc.InitNewConfig(configDirPath)
	if err == nil {
		cmd.CommandFlags = append(cmd.CommandFlags, cmd.GetToolchain().GetTypeFlagPrefix()+"configfile", configFile.Name())
	}
	return err
}

// Returns the value of the flag if exists
func getFlagValueIfExists(cmdFlag string, cmd *dotnet.Cmd) (string, error) {
	for i := 0; i < len(cmd.CommandFlags); i++ {
		if !strings.EqualFold(cmd.CommandFlags[i], cmdFlag) {
			continue
		}
		if i+1 == len(cmd.CommandFlags) {
			return "", errorutils.CheckError(errorutils.CheckError(fmt.Errorf(cmdFlag, " flag was provided without value")))
		}
		return cmd.CommandFlags[i+1], nil
	}

	return "", nil
}

// Got to here, means that neither of the flags provided and we need to init our own config.
func (dc *DotnetCommand) InitNewConfig(configDirPath string) (configFile *os.File, err error) {
	// Initializing a new NuGet config file that NuGet will use into a temp file
	configFile, err = ioutil.TempFile(configDirPath, "jfrog.cli.nuget.")
	if errorutils.CheckError(err) != nil {
		return
	}
	log.Debug("Nuget config file created at:", configFile.Name())
	defer configFile.Close()

	sourceUrl, user, password, err := dc.getSourceDetails()
	if err != nil {
		return
	}
	// We will prefer to write the NuGet configuration using the `nuget add source` command if we can.
	// The command isn't available in all toolchain's versions.
	// Therefore if the useNugetAddSource flag is set we'll use the command, otherwise we will write the configuration using a formatted string.
	if dc.useNugetAddSource {
		err = dc.AddNugetAuthToConfig(dc.toolchainType, configFile, sourceUrl, user, password)
	} else {
		_, err = fmt.Fprintf(configFile, dotnet.ConfigFileFormat, sourceUrl, user, password)
	}
	return
}

// Set Artifactory repo as source using the toolchain's `add source` command
func (dc *DotnetCommand) AddNugetAuthToConfig(cmdType dotnet.ToolchainType, configFile *os.File, sourceUrl, user, password string) error {
	content := dotnet.ConfigFileTemplate
	_, err := configFile.WriteString(content)
	if err != nil {
		return errorutils.CheckError(err)
	}
	// We need to close the config file to let the toolchain modify it.
	configFile.Close()
	return addSourceToNugetConfig(cmdType, configFile.Name(), sourceUrl, user, password)
}

// Runs nuget sources add command
func addSourceToNugetConfig(cmdType dotnet.ToolchainType, configFileName, sourceUrl, user, password string) error {
	cmd, err := dotnet.CreateDotnetAddSourceCmd(cmdType, sourceUrl)
	if err != nil {
		return err
	}

	flagPrefix := cmdType.GetTypeFlagPrefix()
	cmd.CommandFlags = append(cmd.CommandFlags, flagPrefix+"configfile", configFileName)
	cmd.CommandFlags = append(cmd.CommandFlags, flagPrefix+"name", SourceName)
	cmd.CommandFlags = append(cmd.CommandFlags, flagPrefix+"username", user)
	cmd.CommandFlags = append(cmd.CommandFlags, flagPrefix+"password", password)
	output, err := io.RunCmdOutput(cmd)
	log.Debug("Running command: Add sources. Output:", output)
	return err
}

func (dc *DotnetCommand) getSourceDetails() (sourceURL, user, password string, err error) {
	var u *url.URL
	u, err = url.Parse(dc.rtDetails.Url)
	if errorutils.CheckError(err) != nil {
		return
	}
	nugetApi := "api/nuget/v3"
	if dc.useNugetV2 {
		nugetApi = "api/nuget"
	}
	u.Path = path.Join(u.Path, nugetApi, dc.repoName)
	sourceURL = u.String()

	user = dc.rtDetails.User
	password = dc.rtDetails.Password
	// If access-token is defined, extract user from it.
	rtDetails, err := dc.RtDetails()
	if errorutils.CheckError(err) != nil {
		return
	}
	if rtDetails.AccessToken != "" {
		log.Debug("Using access-token details for nuget authentication.")
		user, err = auth.ExtractUsernameFromAccessToken(rtDetails.AccessToken)
		if err != nil {
			return
		}
		password = rtDetails.AccessToken
	}
	return
}

func (dc *DotnetCommand) createCmd() (*dotnet.Cmd, error) {
	c, err := dotnet.NewToolchainCmd(dc.toolchainType)
	if err != nil {
		return nil, err
	}
	if dc.legacy {
		return dc.createLegacyCmd(c)
	}
	if dc.subCommand != "" {
		c.Command = append(c.Command, strings.Split(dc.subCommand, " ")...)
	}
	c.CommandFlags = dc.argAndFlags
	return c, nil
}

// In the legacy syntax, parsing args is required since they might include environment variables, or need escaping.
func (dc *DotnetCommand) createLegacyCmd(c *dotnet.Cmd) (*dotnet.Cmd, error) {
	if dc.subCommand != "" {
		subCommand, err := utils.ParseArgs(strings.Split(dc.subCommand, " "))
		if err != nil {
			return nil, errorutils.CheckError(err)
		}
		c.Command = append(c.Command, subCommand...)
	}
	var err error
	if len(dc.argAndFlags) > 0 {
		c.CommandFlags, err = utils.ParseArgs(dc.argAndFlags)
	}
	return c, errorutils.CheckError(err)
}<|MERGE_RESOLUTION|>--- conflicted
+++ resolved
@@ -61,16 +61,12 @@
 	return dc
 }
 
-<<<<<<< HEAD
-func (dc *DotnetCommand) SetArgAndFlags(argAndFlags []string) *DotnetCommand {
-=======
 func (dc *DotnetCommand) SetUseNugetV2(useNugetV2 bool) *DotnetCommand {
 	dc.useNugetV2 = useNugetV2
 	return dc
 }
 
-func (dc *DotnetCommand) SetArgAndFlags(argAndFlags string) *DotnetCommand {
->>>>>>> 709ff9e9
+func (dc *DotnetCommand) SetArgAndFlags(argAndFlags []string) *DotnetCommand {
 	dc.argAndFlags = argAndFlags
 	return dc
 }
